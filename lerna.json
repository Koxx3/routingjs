{
    "useWorkspaces": true,
<<<<<<< HEAD
    "version": "0.1.1",
=======
    "version": "0.2.0",
>>>>>>> 13d3e308
    "command": {
        "publish": {
            "registry": "https://registry.npmjs.org"
        }
    },
    "$schema": "node_modules/lerna/schemas/lerna-schema.json"
}<|MERGE_RESOLUTION|>--- conflicted
+++ resolved
@@ -1,10 +1,6 @@
 {
     "useWorkspaces": true,
-<<<<<<< HEAD
-    "version": "0.1.1",
-=======
     "version": "0.2.0",
->>>>>>> 13d3e308
     "command": {
         "publish": {
             "registry": "https://registry.npmjs.org"
